defmodule Membrane.ElementSpec do
  use ESpec, async: false

  require Membrane.Support.Element.TrivialSource
  require Membrane.Support.Element.TrivialSink
  require Membrane.Support.Element.TrivialFilter

  alias Membrane.Support.Element.TrivialSource
  alias Membrane.Support.Element.TrivialSink
  alias Membrane.Support.Element.TrivialFilter

  alias Membrane.Element.CallbackContext
  alias Membrane.Core.Element.State

  alias Membrane.Core.Playback

  pending ".start_link/3"
  pending ".start/3"

  describe ".link/5" do
    context "if first given PID is not a PID of an element process" do
      let :server, do: self()
      let :destination, do: :destination

      it "should return an error result" do
        expect(described_module().link(server(), destination(), :source, :sink, []))
        |> to(be_error_result())
      end

      it "should return :invalid_element as a reason" do
        {:error, reason} = described_module().link(server(), destination(), :source, :sink, [])
        expect(reason) |> to(eq :invalid_element)
      end
    end

    context "if second given PID is not a PID of an element process" do
      let_ok :server, do: Membrane.Element.start(self(), TrivialSink, %{})
      finally do: Process.exit(server(), :kill)

      let :destination, do: self()

      it "should return an error result" do
        expect(described_module().link(server(), destination(), :source, :sink, []))
        |> to(be_error_result())
      end

      it "should return :unknown_pad as a reason" do
        {:error, {:handle_call, {:cannot_handle_message, [message: _, mode: _, reason: reason]}}} =
          described_module().link(server(), destination(), :source, :sink, [])

        expect(reason) |> to(eq :unknown_pad)
      end
    end

    context "if both given PIDs are equal" do
      let :server, do: self()
      let :destination, do: self()

      it "should return an error result" do
        expect(described_module().link(server(), destination(), :source, :sink, []))
        |> to(be_error_result())
      end

      it "should return :loop as a reason" do
        {:error, reason} = described_module().link(server(), destination(), :source, :sink, [])
        expect(reason) |> to(eq :loop)
      end
    end

    context "if both given PIDs are PIDs of element processes" do
      let_ok :server, do: Membrane.Element.start(self(), server_module(), %{})
      finally do: Process.exit(server(), :kill)

      let_ok :destination, do: Membrane.Element.start(self(), destination_module(), %{})
      finally do: Process.exit(destination(), :kill)

      context "but first given PID is not a source" do
        let :server_module, do: TrivialSink
        let :destination_module, do: TrivialSink

        it "should return an error result" do
          expect(described_module().link(server(), destination(), :sink, :sink, []))
          |> to(be_error_result())
        end

        it "should return :invalid_pad_direction as a reason" do
          {:error, val} = described_module().link(server(), destination(), :sink, :sink, [])
          {:handle_call, {:cannot_handle_message, [message: _, mode: _, reason: reason]}} = val
          expect(reason) |> to(eq {:invalid_pad_direction, [expected: :source, actual: :sink]})
        end
      end

      context "but second given PID is not a sink" do
        let :server_module, do: TrivialSource
        let :destination_module, do: TrivialSource

        it "should return an error result" do
          expect(described_module().link(server(), destination(), :source, :source, []))
          |> to(be_error_result())
        end

        it "should return :invalid_pad_direction as a reason" do
          {_, val} = described_module().link(server(), destination(), :source, :source, [])

          {:handle_call, {:cannot_handle_message, keyword_list}} = val
          reason = keyword_list |> Keyword.get(:reason)
          expect(reason) |> to(eq {:invalid_pad_direction, [expected: :sink, actual: :source]})
        end
      end

      context "but incorrect pad name is given" do
        let :server_module, do: TrivialSource
        let :destination_module, do: TrivialSink

        it "should return an error result" do
          expect(described_module().link(server(), destination(), :s, :s, []))
          |> to(be_error_result())
        end

        it "should return :unknown_pad as a reason" do
          {_, val} = described_module().link(server(), destination(), :s, :s, [])
          {:handle_call, {:cannot_handle_message, keyword_list}} = val
          expect(keyword_list |> Keyword.get(:reason)) |> to(eq :unknown_pad)
        end
      end

      context "and first given PID is a source and second given PID is a sink" do
        let :server_module, do: TrivialSource
        let :destination_module, do: TrivialSink

        context "but pads are already linked" do
          before do: :ok = described_module().link(server(), destination(), :source, :sink, [])

          it "should return an error result" do
            expect(described_module().link(server(), destination(), :source, :sink, []))
            |> to(be_error_result())
          end

          it "should return :already_linked as a reason" do
            {_, val} = described_module().link(server(), destination(), :source, :sink, [])
            {:handle_call, {:cannot_handle_message, keyword_list}} = val
            expect(keyword_list |> Keyword.get(:reason)) |> to(eq :already_linked)
          end
        end
      end
    end
  end

  describe ".handle_info/3" do
    context "if message is :membrane_play" do
      let :message, do: {:membrane_change_playback_state, :playing}
      let :module, do: TrivialSource
      let :internal_state, do: %{a: 1}
      let :ctx_prepare, do: %CallbackContext.Prepare{}
      let :ctx_play, do: %CallbackContext.Play{}
      let :ctx_stop, do: %CallbackContext.Stop{}

      let :state,
        do: %State{
          module: module(),
          playback: playback(),
          playback_buffer: Membrane.Core.Element.PlaybackBuffer.new(),
          internal_state: internal_state()
        }

      context "and current playback state is :stopped" do
        let :playback, do: %Playback{state: :stopped}

        context "and handle_prepare callback has returned an error" do
          let :reason, do: :whatever

          before do
<<<<<<< HEAD
            allow(module()).to(
              accept(:handle_play, fn _ctx, received_internal_state ->
                {:ok, received_internal_state}
              end)
            )

            allow(module()).to(
              accept(:handle_prepare, fn _previous_playback_state,
                                         _ctx,
                                         received_internal_state ->
                {{:error, reason()}, %{received_internal_state | a: 2}}
              end)
            )

            allow(module()).to(
              accept(:handle_stop, fn received_internal_state ->
                {:ok, received_internal_state}
              end)
            )
=======
            allow module()
                  |> to(
                    accept(:handle_play, fn received_internal_state ->
                      {:ok, received_internal_state}
                    end)
                  )

            allow module()
                  |> to(
                    accept(:handle_prepare, fn _previous_playback_state,
                                               received_internal_state ->
                      {{:error, reason()}, %{received_internal_state | a: 2}}
                    end)
                  )

            allow module()
                  |> to(
                    accept(:handle_stop, fn received_internal_state ->
                      {:ok, received_internal_state}
                    end)
                  )
>>>>>>> 808437f0
          end

          it "should not call handle_stop callback on element's module" do
            described_module().handle_info(message(), state())
            expect(module()) |> to_not(accepted(:handle_stop))
          end

          it "should call handle_prepare(:stopped, ctx_prepare, internal_state) callback on element's module" do
            described_module().handle_info(message(), state())

            expect(module())
            |> to(accepted(:handle_prepare, [:stopped, ctx_prepare(), internal_state()]))
          end

          it "should not call handle_play(ctx_play, internal_state) callback on element's module" do
            described_module().handle_info(message(), state())
            expect(module()) |> to_not(accepted(:handle_play))
          end

          it "should return :stop response" do
            {response, _info, _state} = described_module().handle_info(message(), state())
            expect(response) |> to(eq :stop)
          end

          it "should return {:error, reason} as a reply info" do
            {_response, info, _state} = described_module().handle_info(message(), state())
            expect(info) |> to(be_error_result())
          end

          it "should return {:reply, {:error, reason}, state()} with internal state updated" do
            {_response, _info, %State{internal_state: new_internal_state}} =
              described_module().handle_info(message(), state())

            expect(new_internal_state) |> to(eq %{internal_state() | a: 2})
          end

          it "should return {:reply, {:error, reason}, state()} with unchanged playback state" do
            {_response, _info, %State{playback: new_playback}} =
              described_module().handle_info(message(), state())

            expect(new_playback.state) |> to(eq playback().state)
          end
        end

        context "and handle_play callback has returned an error" do
          let :reason, do: :whatever

          before do
<<<<<<< HEAD
            allow(module()).to(
              accept(:handle_play, fn _ctx, received_internal_state ->
                {:error, reason(), %{received_internal_state | a: 3}}
              end)
            )

            allow(module()).to(
              accept(:handle_prepare, fn _previous_playback_state, _ctx, internal_state ->
                {:ok, %{internal_state | a: 2}}
              end)
            )

            allow(module()).to(
              accept(:handle_stop, fn received_internal_state ->
                {:ok, received_internal_state}
              end)
            )
=======
            allow module()
                  |> to(
                    accept(:handle_play, fn received_internal_state ->
                      {:error, reason(), %{received_internal_state | a: 3}}
                    end)
                  )

            allow module()
                  |> to(
                    accept(:handle_prepare, fn _previous_playback_state, internal_state ->
                      {:ok, %{internal_state | a: 2}}
                    end)
                  )

            allow module()
                  |> to(
                    accept(:handle_stop, fn received_internal_state ->
                      {:ok, received_internal_state}
                    end)
                  )
>>>>>>> 808437f0
          end

          it "should not call handle_stop callback on element's module" do
            described_module().handle_info(message(), state())
            expect(module()) |> to_not(accepted(:handle_stop))
          end

          it "should call handle_prepare(:stopped, ctx_prepare, internal_state) callback on element's module" do
            described_module().handle_info(message(), state())

            expect(module())
            |> to(accepted(:handle_prepare, [:stopped, ctx_prepare(), internal_state()]))
          end

          it "should call handle_play(ctx_play, internal_state) callback on element's module with internal state updated by previous handle_prepare call" do
            described_module().handle_info(message(), state())

            expect(module())
            |> to(accepted(:handle_play, [ctx_play(), %{internal_state() | a: 2}]))
          end

          # TODO similar to above
        end

        context "and all callbacks have returned {:ok, state()}" do
          let :new_internal_state, do: %{key: :new_value}

          before do
<<<<<<< HEAD
            allow(module()).to(
              accept(:handle_play, fn _ctx, received_internal_state ->
                {:ok, received_internal_state}
              end)
            )

            allow(module()).to(
              accept(:handle_prepare, fn _previous_playback_state,
                                         _ctx,
                                         _received_internal_state ->
                {:ok, new_internal_state()}
              end)
            )

            allow(module()).to(
              accept(:handle_stop, fn received_internal_state ->
                {:ok, received_internal_state}
              end)
            )
=======
            allow module()
                  |> to(
                    accept(:handle_play, fn received_internal_state ->
                      {:ok, received_internal_state}
                    end)
                  )

            allow module()
                  |> to(
                    accept(:handle_prepare, fn _previous_playback_state,
                                               _received_internal_state ->
                      {:ok, new_internal_state()}
                    end)
                  )

            allow module()
                  |> to(
                    accept(:handle_stop, fn received_internal_state ->
                      {:ok, received_internal_state}
                    end)
                  )
>>>>>>> 808437f0
          end

          it "should not call handle_stop callback on element's module" do
            described_module().handle_info(message(), state())
            expect(module()) |> to_not(accepted(:handle_stop))
          end

          it "should call handle_prepare(:stopped, _ctx, internal_state) callback on element's module" do
            described_module().handle_info(message(), state())

            expect(module())
            |> to(accepted(:handle_prepare, [:stopped, ctx_prepare(), internal_state()]))
          end

          it "should call handle_play(ctx_play, internal_state) callback on element's module with state updated by handle_prepare" do
            described_module().handle_info(message(), state())
            expect(module()) |> to(accepted(:handle_play, [ctx_play(), new_internal_state()]))
          end

          it "it return {:reply, :ok, state()} with internal state updated by handle_prepare" do
            {:noreply, %{internal_state: returned_state}} =
              described_module().handle_info(message(), state())

            expect(returned_state) |> to(eq new_internal_state())
          end

          it "should return {:reply, :ok, state()} with playback state set to :playing" do
            {:noreply, %{playback: returned_playback}} =
              described_module().handle_info(message(), state())

            expect(returned_playback.state) |> to(eq :playing)
          end
        end
      end

      context "and current playback state is :prepared" do
        let :playback, do: %Playback{state: :prepared}

        pending "and at least one of the callbacks has returned an error"

        context "and all callbacks have returned {:ok, state()}" do
          let :new_internal_state, do: :new_state

          before do
<<<<<<< HEAD
            allow(module()).to(
              accept(:handle_play, fn _ctx, _state -> {:ok, new_internal_state()} end)
            )

            allow(module()).to(
              accept(:handle_prepare, fn _previous_playback_state,
                                         _ctx,
                                         received_internal_state ->
                {:ok, received_internal_state}
              end)
            )
=======
            allow module()
                  |> to(accept(:handle_play, fn _state -> {:ok, new_internal_state()} end))

            allow module()
                  |> to(
                    accept(:handle_prepare, fn _previous_playback_state,
                                               received_internal_state ->
                      {:ok, received_internal_state}
                    end)
                  )
>>>>>>> 808437f0

            allow module()
                  |> to(
                    accept(:handle_stop, fn received_internal_state ->
                      {:ok, received_internal_state}
                    end)
                  )
          end

          it "should not call handle_stop callback on element's module" do
            described_module().handle_info(message(), state())
            expect(module()) |> to_not(accepted(:handle_stop))
          end

          it "should not call handle_prepare callback on element's module" do
            described_module().handle_info(message(), state())
            expect(module()) |> to_not(accepted(:handle_prepare))
          end

          it "should call handle_play(ctx_play, internal_state) callback on element's module" do
            described_module().handle_info(message(), state())
            expect(module()) |> to(accepted(:handle_play, [ctx_play(), internal_state()]))
          end

          it "should return {:reply, :ok, state()} with internal state updated" do
            {:noreply, %{internal_state: returned_state}} =
              described_module().handle_info(message(), state())

            expect(returned_state) |> to(eq new_internal_state())
          end

          it "should return {:reply, :ok, state()} with playback state set to :playing" do
            {:noreply, %{playback: new_playback}} =
              described_module().handle_info(message(), state())

            expect(new_playback.state) |> to(eq :playing)
          end
        end
      end

      context "and current playback state is :playing" do
        let :playback, do: %Playback{state: :playing}

        before do
<<<<<<< HEAD
          allow(module()).to(
            accept(:handle_play, fn _ctx, received_internal_state ->
              {:ok, received_internal_state}
            end)
          )

          allow(module()).to(
            accept(:handle_prepare, fn _previous_playback_state, _ctx, received_internal_state ->
              {:ok, received_internal_state}
            end)
          )

          allow(module()).to(
            accept(:handle_stop, fn received_internal_state -> {:ok, received_internal_state} end)
          )
=======
          allow module()
                |> to(
                  accept(:handle_play, fn received_internal_state ->
                    {:ok, received_internal_state}
                  end)
                )

          allow module()
                |> to(
                  accept(:handle_prepare, fn _previous_playback_state, received_internal_state ->
                    {:ok, received_internal_state}
                  end)
                )

          allow module()
                |> to(
                  accept(:handle_stop, fn received_internal_state ->
                    {:ok, received_internal_state}
                  end)
                )
>>>>>>> 808437f0
        end

        it "should not call handle_stop callback on element's module" do
          described_module().handle_info(message(), state())
          expect(module()) |> to_not(accepted(:handle_stop))
        end

        it "should not call handle_prepare callback on element's module" do
          described_module().handle_info(message(), state())
          expect(module()) |> to_not(accepted(:handle_prepare))
        end

        it "should not call handle_play callback on element's module" do
          described_module().handle_info(message(), state())
          expect(module()) |> to_not(accepted(:handle_play))
        end

        pending "should return {:reply, :noop, state()} with unmodified state"
      end
    end

    context "if message is :membrane_prepare" do
      let :message, do: {:membrane_change_playback_state, :prepared}
      let :module, do: TrivialFilter
      let :internal_state, do: %{}

      let :state,
        do: %State{module: module(), playback: playback(), internal_state: internal_state()}

      let :ctx_prepare, do: %CallbackContext.Prepare{}

      context "and current playback state is :stopped" do
        let :playback, do: %Playback{state: :stopped}

        pending "and at least one of the callbacks has returned an error"

        context "and all callbacks have returned {:ok, state()}" do
          let :new_internal_state, do: :new_int_state

          before do
<<<<<<< HEAD
            allow(module()).to(
              accept(:handle_play, fn _ctx, received_internal_state ->
                {:ok, received_internal_state}
              end)
            )

            allow(module()).to(
              accept(:handle_prepare, fn _previous_playback_state, _ctx, _state ->
                {:ok, new_internal_state()}
              end)
            )

            allow(module()).to(
              accept(:handle_stop, fn received_internal_state ->
                {:ok, received_internal_state}
              end)
            )
=======
            allow module()
                  |> to(
                    accept(:handle_play, fn received_internal_state ->
                      {:ok, received_internal_state}
                    end)
                  )

            allow module()
                  |> to(
                    accept(:handle_prepare, fn _previous_playback_state, _state ->
                      {:ok, new_internal_state()}
                    end)
                  )

            allow module()
                  |> to(
                    accept(:handle_stop, fn received_internal_state ->
                      {:ok, received_internal_state}
                    end)
                  )
>>>>>>> 808437f0
          end

          it "should not call handle_stop callback on element's module" do
            described_module().handle_info(message(), state())
            expect(module()) |> to_not(accepted(:handle_stop))
          end

          it "should call handle_prepare(:stopped, ctx_prepare, internal_state) callback on element's module" do
            described_module().handle_info(message(), state())

            expect(module())
            |> to(accepted(:handle_prepare, [:stopped, ctx_prepare(), internal_state()]))
          end

          it "should not call handle_play callback on element's module" do
            described_module().handle_info(message(), state())
            expect(module()) |> to_not(accepted(:handle_play))
          end

          it "should return {:reply, :ok, state()} with internal state updated" do
            {:noreply, %{internal_state: returned_state}} =
              described_module().handle_info(message(), state())

            expect(returned_state) |> to(eq new_internal_state())
          end

          it "should return {:reply, :ok, state()} with playback state set to :prepared" do
            {:noreply, %{playback: new_playback}} =
              described_module().handle_info(message(), state())

            expect(new_playback.state) |> to(eq :prepared)
          end
        end
      end

      context "and current playback state is :prepared" do
        let :playback, do: %Playback{state: :prepared}

        before do
<<<<<<< HEAD
          allow(module()).to(
            accept(:handle_play, fn _ctx, received_internal_state ->
              {:ok, received_internal_state}
            end)
          )

          allow(module()).to(
            accept(:handle_prepare, fn _previous_playback_state, _ctx, received_internal_state ->
              {:ok, received_internal_state}
            end)
          )

          allow(module()).to(
            accept(:handle_stop, fn received_internal_state -> {:ok, received_internal_state} end)
          )
=======
          allow module()
                |> to(
                  accept(:handle_play, fn received_internal_state ->
                    {:ok, received_internal_state}
                  end)
                )

          allow module()
                |> to(
                  accept(:handle_prepare, fn _previous_playback_state, received_internal_state ->
                    {:ok, received_internal_state}
                  end)
                )

          allow module()
                |> to(
                  accept(:handle_stop, fn received_internal_state ->
                    {:ok, received_internal_state}
                  end)
                )
>>>>>>> 808437f0
        end

        it "should not call handle_stop callback on element's module" do
          described_module().handle_info(message(), state())
          expect(module()) |> to_not(accepted(:handle_stop))
        end

        it "should not call handle_prepare callback on element's module" do
          described_module().handle_info(message(), state())
          expect(module()) |> to_not(accepted(:handle_prepare))
        end

        it "should not call handle_play callback on element's module" do
          described_module().handle_info(message(), state())
          expect(module()) |> to_not(accepted(:handle_play))
        end

        pending "should return {:reply, :noop, state()} with unmodified state"
      end

      context "and current playback state is :playing" do
        let :playback, do: %Playback{state: :playing}
        let :ctx_prepare, do: %CallbackContext.Prepare{}

        pending "and at least one of the callbacks has returned an error"

        context "and all callbacks have returned {:ok, state()}" do
          let :new_internal_state, do: :new_satete

          before do
<<<<<<< HEAD
            allow(module()).to(
              accept(:handle_play, fn _ctx, received_internal_state ->
                {:ok, received_internal_state}
              end)
            )

            allow(module()).to(
              accept(:handle_prepare, fn _previous_playback_state, _ctx, _state ->
                {:ok, new_internal_state()}
              end)
            )

            allow(module()).to(
              accept(:handle_stop, fn received_internal_state ->
                {:ok, received_internal_state}
              end)
            )
=======
            allow module()
                  |> to(
                    accept(:handle_play, fn received_internal_state ->
                      {:ok, received_internal_state}
                    end)
                  )

            allow module()
                  |> to(
                    accept(:handle_prepare, fn _previous_playback_state, _state ->
                      {:ok, new_internal_state()}
                    end)
                  )

            allow module()
                  |> to(
                    accept(:handle_stop, fn received_internal_state ->
                      {:ok, received_internal_state}
                    end)
                  )
>>>>>>> 808437f0
          end

          it "should not call handle_stop callback on element's module" do
            described_module().handle_info(message(), state())
            expect(module()) |> to_not(accepted(:handle_stop))
          end

          it "should call handle_prepare(:playing, ctx_prepare, internal_state) callback on element's module" do
            described_module().handle_info(message(), state())

            expect(module())
            |> to(accepted(:handle_prepare, [:playing, ctx_prepare(), internal_state()]))
          end

          it "should not call handle_play callback on element's module" do
            described_module().handle_info(message(), state())
            expect(module()) |> to_not(accepted(:handle_play))
          end

          it "should return {:reply, :ok, state()} with internal state updated" do
            {:noreply, %{internal_state: returned_state}} =
              described_module().handle_info(message(), state())

            expect(returned_state) |> to(eq new_internal_state())
          end

          it "should return {:reply, :ok, state()} with playback state set to :prepared" do
            {:noreply, %{playback: returned_playback}} =
              described_module().handle_info(message(), state())

            expect(returned_playback.state) |> to(eq :prepared)
          end
        end
      end
    end

    context "if message is :membrane_stop" do
      let :message, do: {:membrane_change_playback_state, :stopped}
      let :module, do: TrivialFilter
      let :internal_state, do: %{}
      let :ctx_prepare, do: %CallbackContext.Prepare{}
      let :ctx_stop, do: %CallbackContext.Stop{}

      let :state,
        do: %State{module: module(), playback: playback(), internal_state: internal_state()}

      context "and current playback state is :playing" do
        let :playback, do: %Playback{state: :playing}

        pending "and at least one of the callbacks has returned an error"

        context "and all callbacks have returned {:ok, state()}" do
          let :new_internal_state, do: %{value: :new_value}

          before do
<<<<<<< HEAD
            allow(module()).to(
              accept(:handle_play, fn _ctx, received_internal_state ->
                {:ok, received_internal_state}
              end)
            )

            allow(module()).to(
              accept(:handle_prepare, fn _previous_playback_state,
                                         _ctx,
                                         received_internal_state ->
                {:ok, received_internal_state}
              end)
            )

            allow(module()).to(
              accept(:handle_stop, fn _ctx, _state -> {:ok, new_internal_state()} end)
            )
=======
            allow module()
                  |> to(
                    accept(:handle_play, fn received_internal_state ->
                      {:ok, received_internal_state}
                    end)
                  )

            allow module()
                  |> to(
                    accept(:handle_prepare, fn _previous_playback_state,
                                               received_internal_state ->
                      {:ok, received_internal_state}
                    end)
                  )

            allow module() |> to(accept(:handle_stop, fn _ -> {:ok, new_internal_state()} end))
>>>>>>> 808437f0
          end

          it "should call handle_stop callback on element's module" do
            described_module().handle_info(message(), state())
            expect(module()) |> to(accepted(:handle_stop, [ctx_stop(), internal_state()]))
          end

          it "should call handle_prepare(:playing, internal_state) callback on element's module" do
            described_module().handle_info(message(), state())

            expect(module())
            |> to(accepted(:handle_prepare, [:playing, ctx_prepare(), internal_state()]))
          end

          it "should not call handle_play callback on element's module" do
            described_module().handle_info(message(), state())
            expect(module()) |> to_not(accepted(:handle_play))
          end

          it "should return {:reply, :ok, state()} with internal state updated by handle_stop" do
            {:noreply, %{internal_state: returned_state}} =
              described_module().handle_info(message(), state())

            expect(returned_state) |> to(eq new_internal_state())
          end

          it "should return {:reply, :ok, state()} with playback state set to :stopped" do
            {:noreply, %{playback: returned_playback}} =
              described_module().handle_info(message(), state())

            expect(returned_playback.state) |> to(eq :stopped)
          end
        end
      end

      context "and current playback state is :prepared" do
        let :playback, do: %Playback{state: :prepared}

        pending "and at least one of the callbacks has returned an error"

        context "and all callbacks have returned {:ok, state()}" do
          let :new_internal_state, do: %{new: :new}

          before do
<<<<<<< HEAD
            allow(module()).to(
              accept(:handle_play, fn _ctx, received_internal_state ->
                {:ok, received_internal_state}
              end)
            )

            allow(module()).to(
              accept(:handle_prepare, fn _previous_playback_state,
                                         _ctx,
                                         received_internal_state ->
                {:ok, received_internal_state}
              end)
            )

            allow(module()).to(
              accept(:handle_stop, fn _ctx, _state -> {:ok, new_internal_state()} end)
            )
=======
            allow module()
                  |> to(
                    accept(:handle_play, fn received_internal_state ->
                      {:ok, received_internal_state}
                    end)
                  )

            allow module()
                  |> to(
                    accept(:handle_prepare, fn _previous_playback_state,
                                               received_internal_state ->
                      {:ok, received_internal_state}
                    end)
                  )

            allow module()
                  |> to(accept(:handle_stop, fn _state -> {:ok, new_internal_state()} end))
>>>>>>> 808437f0
          end

          it "should call handle_stop callback on element's module" do
            described_module().handle_info(message(), state())
            expect(module()) |> to(accepted(:handle_stop, [ctx_stop(), internal_state()]))
          end

          it "should not call handle_prepare callback on element's module" do
            described_module().handle_info(message(), state())
            expect(module()) |> to_not(accepted(:handle_prepare))
          end

          it "should not call handle_play callback on element's module" do
            described_module().handle_info(message(), state())
            expect(module()) |> to_not(accepted(:handle_play))
          end

          it "should return {:reply, :ok, state()} with internal state updated" do
            {:noreply, %{internal_state: returned_state}} =
              described_module().handle_info(message(), state())

            expect(returned_state) |> to(eq new_internal_state())
          end

          it "should return {:reply, :ok, state()} with playback state set to :stopped" do
            {:noreply, %{playback: returned_playback}} =
              described_module().handle_info(message(), state())

            expect(returned_playback.state) |> to(eq :stopped)
          end
        end
      end

      context "and current playback state is :stopped" do
        let :playback, do: %Playback{state: :stopped}

        before do
<<<<<<< HEAD
          allow(module()).to(
            accept(:handle_play, fn _ctx, received_internal_state ->
              {:ok, received_internal_state}
            end)
          )

          allow(module()).to(
            accept(:handle_prepare, fn _previous_playback_state, _ctx, received_internal_state ->
              {:ok, received_internal_state}
            end)
          )

          allow(module()).to(
            accept(:handle_stop, fn received_internal_state -> {:ok, received_internal_state} end)
          )
=======
          allow module()
                |> to(
                  accept(:handle_play, fn received_internal_state ->
                    {:ok, received_internal_state}
                  end)
                )

          allow module()
                |> to(
                  accept(:handle_prepare, fn _previous_playback_state, received_internal_state ->
                    {:ok, received_internal_state}
                  end)
                )

          allow module()
                |> to(
                  accept(:handle_stop, fn received_internal_state ->
                    {:ok, received_internal_state}
                  end)
                )
>>>>>>> 808437f0
        end

        it "should not call handle_stop callback on element's module" do
          described_module().handle_info(message(), state())
          expect(module()) |> to_not(accepted(:handle_stop))
        end

        it "should not call handle_prepare callback on element's module" do
          described_module().handle_info(message(), state())
          expect(module()) |> to_not(accepted(:handle_prepare))
        end

        it "should not call handle_play callback on element's module" do
          described_module().handle_info(message(), state())
          expect(module()) |> to_not(accepted(:handle_play))
        end

        it "should return {:reply, state()} with unmodified playback state" do
          {:noreply, %{playback: returned_playback}} =
            described_module().handle_info(message(), state())

          expect(returned_playback.state) |> to(eq :stopped)
        end
      end
    end
  end

  describe "handle_info/3" do
    context "if message is {:membrane_set_message_bus, pid}" do
      let :new_message_bus, do: self()
      let :message, do: {:membrane_set_message_bus, new_message_bus()}
      let :state, do: %State{module: TrivialFilter, message_bus: message_bus()}

      context "and current message bus is nil" do
        let :message_bus, do: nil

        it "should return {:noreply, :state()} with message bus set to the new message bus" do
          expect(described_module().handle_call(message(), self(), state()))
          |> to(eq {:reply, :ok, %{state() | message_bus: new_message_bus()}})
        end
      end

      context "and current message bus is set to the same message bus as requested" do
        let :message_bus, do: new_message_bus()

        it "should return {:reply, :ok, state()} with message bus set to the new message bus" do
          expect(described_module().handle_call(message(), self(), state()))
          |> to(eq {:reply, :ok, %{state() | message_bus: new_message_bus()}})
        end
      end
    end
  end
end<|MERGE_RESOLUTION|>--- conflicted
+++ resolved
@@ -170,27 +170,6 @@
           let :reason, do: :whatever
 
           before do
-<<<<<<< HEAD
-            allow(module()).to(
-              accept(:handle_play, fn _ctx, received_internal_state ->
-                {:ok, received_internal_state}
-              end)
-            )
-
-            allow(module()).to(
-              accept(:handle_prepare, fn _previous_playback_state,
-                                         _ctx,
-                                         received_internal_state ->
-                {{:error, reason()}, %{received_internal_state | a: 2}}
-              end)
-            )
-
-            allow(module()).to(
-              accept(:handle_stop, fn received_internal_state ->
-                {:ok, received_internal_state}
-              end)
-            )
-=======
             allow module()
                   |> to(
                     accept(:handle_play, fn received_internal_state ->
@@ -212,7 +191,6 @@
                       {:ok, received_internal_state}
                     end)
                   )
->>>>>>> 808437f0
           end
 
           it "should not call handle_stop callback on element's module" do
@@ -261,25 +239,6 @@
           let :reason, do: :whatever
 
           before do
-<<<<<<< HEAD
-            allow(module()).to(
-              accept(:handle_play, fn _ctx, received_internal_state ->
-                {:error, reason(), %{received_internal_state | a: 3}}
-              end)
-            )
-
-            allow(module()).to(
-              accept(:handle_prepare, fn _previous_playback_state, _ctx, internal_state ->
-                {:ok, %{internal_state | a: 2}}
-              end)
-            )
-
-            allow(module()).to(
-              accept(:handle_stop, fn received_internal_state ->
-                {:ok, received_internal_state}
-              end)
-            )
-=======
             allow module()
                   |> to(
                     accept(:handle_play, fn received_internal_state ->
@@ -300,7 +259,6 @@
                       {:ok, received_internal_state}
                     end)
                   )
->>>>>>> 808437f0
           end
 
           it "should not call handle_stop callback on element's module" do
@@ -329,27 +287,6 @@
           let :new_internal_state, do: %{key: :new_value}
 
           before do
-<<<<<<< HEAD
-            allow(module()).to(
-              accept(:handle_play, fn _ctx, received_internal_state ->
-                {:ok, received_internal_state}
-              end)
-            )
-
-            allow(module()).to(
-              accept(:handle_prepare, fn _previous_playback_state,
-                                         _ctx,
-                                         _received_internal_state ->
-                {:ok, new_internal_state()}
-              end)
-            )
-
-            allow(module()).to(
-              accept(:handle_stop, fn received_internal_state ->
-                {:ok, received_internal_state}
-              end)
-            )
-=======
             allow module()
                   |> to(
                     accept(:handle_play, fn received_internal_state ->
@@ -371,7 +308,6 @@
                       {:ok, received_internal_state}
                     end)
                   )
->>>>>>> 808437f0
           end
 
           it "should not call handle_stop callback on element's module" do
@@ -416,19 +352,6 @@
           let :new_internal_state, do: :new_state
 
           before do
-<<<<<<< HEAD
-            allow(module()).to(
-              accept(:handle_play, fn _ctx, _state -> {:ok, new_internal_state()} end)
-            )
-
-            allow(module()).to(
-              accept(:handle_prepare, fn _previous_playback_state,
-                                         _ctx,
-                                         received_internal_state ->
-                {:ok, received_internal_state}
-              end)
-            )
-=======
             allow module()
                   |> to(accept(:handle_play, fn _state -> {:ok, new_internal_state()} end))
 
@@ -439,7 +362,6 @@
                       {:ok, received_internal_state}
                     end)
                   )
->>>>>>> 808437f0
 
             allow module()
                   |> to(
@@ -484,23 +406,6 @@
         let :playback, do: %Playback{state: :playing}
 
         before do
-<<<<<<< HEAD
-          allow(module()).to(
-            accept(:handle_play, fn _ctx, received_internal_state ->
-              {:ok, received_internal_state}
-            end)
-          )
-
-          allow(module()).to(
-            accept(:handle_prepare, fn _previous_playback_state, _ctx, received_internal_state ->
-              {:ok, received_internal_state}
-            end)
-          )
-
-          allow(module()).to(
-            accept(:handle_stop, fn received_internal_state -> {:ok, received_internal_state} end)
-          )
-=======
           allow module()
                 |> to(
                   accept(:handle_play, fn received_internal_state ->
@@ -521,7 +426,6 @@
                     {:ok, received_internal_state}
                   end)
                 )
->>>>>>> 808437f0
         end
 
         it "should not call handle_stop callback on element's module" do
@@ -562,25 +466,6 @@
           let :new_internal_state, do: :new_int_state
 
           before do
-<<<<<<< HEAD
-            allow(module()).to(
-              accept(:handle_play, fn _ctx, received_internal_state ->
-                {:ok, received_internal_state}
-              end)
-            )
-
-            allow(module()).to(
-              accept(:handle_prepare, fn _previous_playback_state, _ctx, _state ->
-                {:ok, new_internal_state()}
-              end)
-            )
-
-            allow(module()).to(
-              accept(:handle_stop, fn received_internal_state ->
-                {:ok, received_internal_state}
-              end)
-            )
-=======
             allow module()
                   |> to(
                     accept(:handle_play, fn received_internal_state ->
@@ -601,7 +486,6 @@
                       {:ok, received_internal_state}
                     end)
                   )
->>>>>>> 808437f0
           end
 
           it "should not call handle_stop callback on element's module" do
@@ -641,23 +525,6 @@
         let :playback, do: %Playback{state: :prepared}
 
         before do
-<<<<<<< HEAD
-          allow(module()).to(
-            accept(:handle_play, fn _ctx, received_internal_state ->
-              {:ok, received_internal_state}
-            end)
-          )
-
-          allow(module()).to(
-            accept(:handle_prepare, fn _previous_playback_state, _ctx, received_internal_state ->
-              {:ok, received_internal_state}
-            end)
-          )
-
-          allow(module()).to(
-            accept(:handle_stop, fn received_internal_state -> {:ok, received_internal_state} end)
-          )
-=======
           allow module()
                 |> to(
                   accept(:handle_play, fn received_internal_state ->
@@ -678,7 +545,6 @@
                     {:ok, received_internal_state}
                   end)
                 )
->>>>>>> 808437f0
         end
 
         it "should not call handle_stop callback on element's module" do
@@ -709,25 +575,6 @@
           let :new_internal_state, do: :new_satete
 
           before do
-<<<<<<< HEAD
-            allow(module()).to(
-              accept(:handle_play, fn _ctx, received_internal_state ->
-                {:ok, received_internal_state}
-              end)
-            )
-
-            allow(module()).to(
-              accept(:handle_prepare, fn _previous_playback_state, _ctx, _state ->
-                {:ok, new_internal_state()}
-              end)
-            )
-
-            allow(module()).to(
-              accept(:handle_stop, fn received_internal_state ->
-                {:ok, received_internal_state}
-              end)
-            )
-=======
             allow module()
                   |> to(
                     accept(:handle_play, fn received_internal_state ->
@@ -748,7 +595,6 @@
                       {:ok, received_internal_state}
                     end)
                   )
->>>>>>> 808437f0
           end
 
           it "should not call handle_stop callback on element's module" do
@@ -804,25 +650,6 @@
           let :new_internal_state, do: %{value: :new_value}
 
           before do
-<<<<<<< HEAD
-            allow(module()).to(
-              accept(:handle_play, fn _ctx, received_internal_state ->
-                {:ok, received_internal_state}
-              end)
-            )
-
-            allow(module()).to(
-              accept(:handle_prepare, fn _previous_playback_state,
-                                         _ctx,
-                                         received_internal_state ->
-                {:ok, received_internal_state}
-              end)
-            )
-
-            allow(module()).to(
-              accept(:handle_stop, fn _ctx, _state -> {:ok, new_internal_state()} end)
-            )
-=======
             allow module()
                   |> to(
                     accept(:handle_play, fn received_internal_state ->
@@ -839,7 +666,6 @@
                   )
 
             allow module() |> to(accept(:handle_stop, fn _ -> {:ok, new_internal_state()} end))
->>>>>>> 808437f0
           end
 
           it "should call handle_stop callback on element's module" do
@@ -884,25 +710,6 @@
           let :new_internal_state, do: %{new: :new}
 
           before do
-<<<<<<< HEAD
-            allow(module()).to(
-              accept(:handle_play, fn _ctx, received_internal_state ->
-                {:ok, received_internal_state}
-              end)
-            )
-
-            allow(module()).to(
-              accept(:handle_prepare, fn _previous_playback_state,
-                                         _ctx,
-                                         received_internal_state ->
-                {:ok, received_internal_state}
-              end)
-            )
-
-            allow(module()).to(
-              accept(:handle_stop, fn _ctx, _state -> {:ok, new_internal_state()} end)
-            )
-=======
             allow module()
                   |> to(
                     accept(:handle_play, fn received_internal_state ->
@@ -920,7 +727,6 @@
 
             allow module()
                   |> to(accept(:handle_stop, fn _state -> {:ok, new_internal_state()} end))
->>>>>>> 808437f0
           end
 
           it "should call handle_stop callback on element's module" do
@@ -958,23 +764,6 @@
         let :playback, do: %Playback{state: :stopped}
 
         before do
-<<<<<<< HEAD
-          allow(module()).to(
-            accept(:handle_play, fn _ctx, received_internal_state ->
-              {:ok, received_internal_state}
-            end)
-          )
-
-          allow(module()).to(
-            accept(:handle_prepare, fn _previous_playback_state, _ctx, received_internal_state ->
-              {:ok, received_internal_state}
-            end)
-          )
-
-          allow(module()).to(
-            accept(:handle_stop, fn received_internal_state -> {:ok, received_internal_state} end)
-          )
-=======
           allow module()
                 |> to(
                   accept(:handle_play, fn received_internal_state ->
@@ -995,7 +784,6 @@
                     {:ok, received_internal_state}
                   end)
                 )
->>>>>>> 808437f0
         end
 
         it "should not call handle_stop callback on element's module" do
