--- conflicted
+++ resolved
@@ -2,47 +2,6 @@
   @moduledoc """
   This module has been deprecated in favour of `Membrane.Sink`.
   """
-<<<<<<< HEAD
-  @callback handle_write_list(
-              pad :: Pad.ref_t(),
-              buffers :: list(Buffer.t()),
-              context :: CallbackContext.Write.t(),
-              state :: Element.state_t()
-            ) :: Mixin.CommonBehaviour.callback_return_t()
-
-  @doc """
-  Callback that is called when buffer should be written by the sink. In contrast
-  to `c:handle_write_list/4`, it is passed only a single buffer.
-
-  Called by default implementation of `c:handle_write_list/4`.
-  """
-  @callback handle_write(
-              pad :: Pad.ref_t(),
-              buffer :: Buffer.t(),
-              context :: CallbackContext.Write.t(),
-              state :: Element.state_t()
-            ) :: Mixin.CommonBehaviour.callback_return_t()
-
-  defmacro __using__(_) do
-    quote location: :keep do
-      use Mixin.CommonBehaviour
-      use Mixin.SinkBehaviour
-      @behaviour unquote(__MODULE__)
-
-      @impl true
-      def membrane_element_type, do: :sink
-
-      @impl true
-      def handle_write(_pad, _buffer, _context, state),
-        do: {{:error, :handle_write_not_implemented}, state}
-
-      @impl true
-      def handle_write_list(pad, buffers, _context, state) do
-        args_list = buffers |> Enum.map(&[pad, &1])
-        {{:ok, split: {:handle_write, args_list}}, state}
-      end
-=======
->>>>>>> 9632fe40
 
   @deprecated "Use `Membrane.Sink` instead"
   defmacro __using__(_opts) do
