--- conflicted
+++ resolved
@@ -342,11 +342,7 @@
   defp handle_demand(pad_ref, size, callback, state) do
     input_assertion = PadModel.assert_data(pad_ref, %{direction: :input, mode: :pull}, state)
 
-<<<<<<< HEAD
-    with :ok <- input_assertion,
-=======
-    with {:ok, state} <- {sink_assertion, state},
->>>>>>> 54bcf759
+    with {:ok, state} <- {input_assertion, state},
          {:ok, state} <- DemandHandler.update_demand(pad_ref, size, state) do
       if callback in [:handle_write_list, :handle_process_list] do
         # Handling demand results in execution of handle_write_list/handle_process_list,
