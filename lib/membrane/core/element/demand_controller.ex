defmodule Membrane.Core.Element.DemandController do
  @moduledoc false
  # Module handling demands incoming through source pads.

  alias Membrane.{Core, Element}
  alias Core.CallbackHandler
  alias Element.{CallbackContext, Pad}
  alias Core.Element.{ActionHandler, PadModel, State}
  require CallbackContext.Demand
  require PadModel
  use Core.Element.Log
  use Bunch

  @doc """
  Handles demand coming on a source pad. Updates demand value and executes `handle_demand` callback.
  """
  @spec handle_demand(Pad.ref_t(), non_neg_integer, State.t()) :: State.stateful_try_t()
  def handle_demand(pad_ref, size, state) do
    {total_size, state} =
      PadModel.get_and_update_data!(
        pad_ref,
        :demand,
        fn demand -> (demand + size) ~> {&1, &1} end,
        state
      )

<<<<<<< HEAD
    if exec_handle_demand?(pad_ref, state) do
      %{caps: caps, options: %{other_demand_in: demand_in}} = PadModel.get_data!(pad_ref, state)
=======
    if exec_handle_demand?(pad_name, state) do
      %{caps: caps, other_demand_in: unit} = PadModel.get_data!(pad_name, state)
>>>>>>> 037ec0c9

      context = CallbackContext.Demand.from_state(state, caps: caps, incoming_demand: size)

      CallbackHandler.exec_and_handle_callback(
        :handle_demand,
        ActionHandler,
<<<<<<< HEAD
        %{split_cont_f: &exec_handle_demand?(pad_ref, &1)},
        [pad_ref, total_size, demand_in, context],
=======
        %{split_cont_f: &exec_handle_demand?(pad_name, &1)},
        [pad_name, total_size, unit, context],
>>>>>>> 037ec0c9
        state
      )
      |> or_warn_error("""
      Demand arrived from pad #{inspect(pad_ref)}, but error happened while
      handling it.
      """)
    else
      {:ok, state}
    end
  end

  @spec exec_handle_demand?(Pad.ref_t(), State.t()) :: boolean
  defp exec_handle_demand?(pad_ref, state) do
    case PadModel.get_data!(pad_ref, state) do
      %{eos: true} ->
        debug(
          """
          Demand handler: not executing handle_demand, as EoS has already been sent
          """,
          state
        )

        false

      %{demand: demand} when demand <= 0 ->
        debug(
          """
          Demand handler: not executing handle_demand, as demand is not greater than 0,
          demand: #{inspect(demand)}
          """,
          state
        )

        false

      _ ->
        true
    end
  end
end<|MERGE_RESOLUTION|>--- conflicted
+++ resolved
@@ -24,26 +24,16 @@
         state
       )
 
-<<<<<<< HEAD
     if exec_handle_demand?(pad_ref, state) do
-      %{caps: caps, options: %{other_demand_in: demand_in}} = PadModel.get_data!(pad_ref, state)
-=======
-    if exec_handle_demand?(pad_name, state) do
-      %{caps: caps, other_demand_in: unit} = PadModel.get_data!(pad_name, state)
->>>>>>> 037ec0c9
+      %{caps: caps, other_demand_in: unit} = PadModel.get_data!(pad_ref, state)
 
       context = CallbackContext.Demand.from_state(state, caps: caps, incoming_demand: size)
 
       CallbackHandler.exec_and_handle_callback(
         :handle_demand,
         ActionHandler,
-<<<<<<< HEAD
         %{split_cont_f: &exec_handle_demand?(pad_ref, &1)},
-        [pad_ref, total_size, demand_in, context],
-=======
-        %{split_cont_f: &exec_handle_demand?(pad_name, &1)},
-        [pad_name, total_size, unit, context],
->>>>>>> 037ec0c9
+        [pad_ref, total_size, unit, context],
         state
       )
       |> or_warn_error("""
