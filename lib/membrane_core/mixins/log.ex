defmodule Membrane.Mixins.Log do
  @moduledoc """
  Mixin for logging using simple functions such as info/1, debug/1 in other
  modules.
  """

  use Membrane.Helper
  alias Membrane.Log.Router

  @doc false
  defmacro __using__(args) do
    passed_tags = args |> Keyword.get(:tags, []) |> Helper.listify
    previous_tags =
      Module.get_attribute(__CALLER__.module, :logger_default_tags) || []
    default_tags = (passed_tags ++ previous_tags) |> Enum.dedup
    Module.put_attribute __CALLER__.module, :logger_default_tags, default_tags

    if args |> Keyword.get(:import, true) do
      quote location: :keep do
        import Membrane.Mixins.Log
      end
    end

  end

  @doc false
  defmacro debug(message, tags \\ []) do
    quote location: :keep do
      Membrane.Mixins.Log.log :debug, unquote(message), unquote(tags)
    end
  end

  @doc false
  defmacro info(message, tags \\ []) do
    quote location: :keep do
      Membrane.Mixins.Log.log :info, unquote(message), unquote(tags)
    end
  end

  @doc false
  defmacro warn(message, tags \\ []) do
    quote location: :keep do
      Membrane.Mixins.Log.log :warn, unquote(message), unquote(tags)
    end
  end

  defmacro warn_error(message, reason, tags \\ []) do
    quote do
      use Membrane.Helper
      Membrane.Mixins.Log.warn [
        "Encountered an error: ", unquote(message), "\n", """
        Reason: #{inspect unquote reason}
        Stacktrace:
        #{Helper.stacktrace}
        """
      ], unquote(tags)
      unquote {:error, reason}
    end
  end

  defmacro or_warn_error(v, message, tags \\ []) do
    quote do
      with {:ok, value} <- unquote v
      do {:ok, value}
      else {:error, reason} ->
        Membrane.Mixins.Log.warn_error unquote(message), reason, unquote(tags)
      end
    end
  end


  @doc false
  defmacro log(level, message, tags) do
    config = Application.get_env :membrane_core, Membrane.Logger, []
    router_level = config |> Keyword.get(:level, :debug)
    router_level_val = router_level |> Router.level_to_val

    quote location: :keep do
      alias Membrane.Log.Router
      use Membrane.Helper
      level_val = unquote(level) |> Router.level_to_val
      if level_val >= unquote(router_level_val) do
        Router.send_log(
          unquote(level),
          unquote(message),
<<<<<<< HEAD
          Membrane.Time.monotonic_time,
          (unquote(tags) |> Helper.listify) ++ @logger_default_tags
        )
      end
    end
  end

end
=======
          Membrane.Time.pretty_now,
          (unquote(tags) |> Helper.listify) ++ @logger_default_tags
        )
      end
    end
  end

end
>>>>>>> d5528ee7
<|MERGE_RESOLUTION|>--- conflicted
+++ resolved
@@ -1,104 +1,93 @@
-defmodule Membrane.Mixins.Log do
-  @moduledoc """
-  Mixin for logging using simple functions such as info/1, debug/1 in other
-  modules.
-  """
-
-  use Membrane.Helper
-  alias Membrane.Log.Router
-
-  @doc false
-  defmacro __using__(args) do
-    passed_tags = args |> Keyword.get(:tags, []) |> Helper.listify
-    previous_tags =
-      Module.get_attribute(__CALLER__.module, :logger_default_tags) || []
-    default_tags = (passed_tags ++ previous_tags) |> Enum.dedup
-    Module.put_attribute __CALLER__.module, :logger_default_tags, default_tags
-
-    if args |> Keyword.get(:import, true) do
-      quote location: :keep do
-        import Membrane.Mixins.Log
-      end
-    end
-
-  end
-
-  @doc false
-  defmacro debug(message, tags \\ []) do
-    quote location: :keep do
-      Membrane.Mixins.Log.log :debug, unquote(message), unquote(tags)
-    end
-  end
-
-  @doc false
-  defmacro info(message, tags \\ []) do
-    quote location: :keep do
-      Membrane.Mixins.Log.log :info, unquote(message), unquote(tags)
-    end
-  end
-
-  @doc false
-  defmacro warn(message, tags \\ []) do
-    quote location: :keep do
-      Membrane.Mixins.Log.log :warn, unquote(message), unquote(tags)
-    end
-  end
-
-  defmacro warn_error(message, reason, tags \\ []) do
-    quote do
-      use Membrane.Helper
-      Membrane.Mixins.Log.warn [
-        "Encountered an error: ", unquote(message), "\n", """
-        Reason: #{inspect unquote reason}
-        Stacktrace:
-        #{Helper.stacktrace}
-        """
-      ], unquote(tags)
-      unquote {:error, reason}
-    end
-  end
-
-  defmacro or_warn_error(v, message, tags \\ []) do
-    quote do
-      with {:ok, value} <- unquote v
-      do {:ok, value}
-      else {:error, reason} ->
-        Membrane.Mixins.Log.warn_error unquote(message), reason, unquote(tags)
-      end
-    end
-  end
-
-
-  @doc false
-  defmacro log(level, message, tags) do
-    config = Application.get_env :membrane_core, Membrane.Logger, []
-    router_level = config |> Keyword.get(:level, :debug)
-    router_level_val = router_level |> Router.level_to_val
-
-    quote location: :keep do
-      alias Membrane.Log.Router
-      use Membrane.Helper
-      level_val = unquote(level) |> Router.level_to_val
-      if level_val >= unquote(router_level_val) do
-        Router.send_log(
-          unquote(level),
-          unquote(message),
-<<<<<<< HEAD
-          Membrane.Time.monotonic_time,
-          (unquote(tags) |> Helper.listify) ++ @logger_default_tags
-        )
-      end
-    end
-  end
-
-end
-=======
-          Membrane.Time.pretty_now,
-          (unquote(tags) |> Helper.listify) ++ @logger_default_tags
-        )
-      end
-    end
-  end
-
-end
->>>>>>> d5528ee7
+defmodule Membrane.Mixins.Log do
+  @moduledoc """
+  Mixin for logging using simple functions such as info/1, debug/1 in other
+  modules.
+  """
+
+  use Membrane.Helper
+  alias Membrane.Log.Router
+
+  @doc false
+  defmacro __using__(args) do
+    passed_tags = args |> Keyword.get(:tags, []) |> Helper.listify
+    previous_tags =
+      Module.get_attribute(__CALLER__.module, :logger_default_tags) || []
+    default_tags = (passed_tags ++ previous_tags) |> Enum.dedup
+    Module.put_attribute __CALLER__.module, :logger_default_tags, default_tags
+
+    if args |> Keyword.get(:import, true) do
+      quote location: :keep do
+        import Membrane.Mixins.Log
+      end
+    end
+
+  end
+
+  @doc false
+  defmacro debug(message, tags \\ []) do
+    quote location: :keep do
+      Membrane.Mixins.Log.log :debug, unquote(message), unquote(tags)
+    end
+  end
+
+  @doc false
+  defmacro info(message, tags \\ []) do
+    quote location: :keep do
+      Membrane.Mixins.Log.log :info, unquote(message), unquote(tags)
+    end
+  end
+
+  @doc false
+  defmacro warn(message, tags \\ []) do
+    quote location: :keep do
+      Membrane.Mixins.Log.log :warn, unquote(message), unquote(tags)
+    end
+  end
+
+  defmacro warn_error(message, reason, tags \\ []) do
+    quote do
+      use Membrane.Helper
+      Membrane.Mixins.Log.warn [
+        "Encountered an error: ", unquote(message), "\n", """
+        Reason: #{inspect unquote reason}
+        Stacktrace:
+        #{Helper.stacktrace}
+        """
+      ], unquote(tags)
+      unquote {:error, reason}
+    end
+  end
+
+  defmacro or_warn_error(v, message, tags \\ []) do
+    quote do
+      with {:ok, value} <- unquote v
+      do {:ok, value}
+      else {:error, reason} ->
+        Membrane.Mixins.Log.warn_error unquote(message), reason, unquote(tags)
+      end
+    end
+  end
+
+
+  @doc false
+  defmacro log(level, message, tags) do
+    config = Application.get_env :membrane_core, Membrane.Logger, []
+    router_level = config |> Keyword.get(:level, :debug)
+    router_level_val = router_level |> Router.level_to_val
+
+    quote location: :keep do
+      alias Membrane.Log.Router
+      use Membrane.Helper
+      level_val = unquote(level) |> Router.level_to_val
+      if level_val >= unquote(router_level_val) do
+        Router.send_log(
+          unquote(level),
+          unquote(message),
+          Membrane.Time.pretty_now,
+          (unquote(tags) |> Helper.listify) ++ @logger_default_tags
+        )
+      end
+    end
+  end
+
+end