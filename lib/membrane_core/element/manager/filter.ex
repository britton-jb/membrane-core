--- conflicted
+++ resolved
@@ -140,19 +140,6 @@
   alias Membrane.Event
   use Membrane.Helper
 
-<<<<<<< HEAD
-=======
-  # Type that defines a single action that may be returned from handle_*
-  # callbacks.
-  @type callback_action_t ::
-    {:buffer, {Membrane.Pad.name_t, Membrane.Buffer.t}} |
-    {:caps, {Membrane.Pad.name_t, Membrane.Caps.t}} |
-    {:event, {Membrane.Pad.name_t, Membrane.Event.t}} |
-    {:demand, Membrane.Pad.name_t} |
-    {:demand, {Membrane.Pad.name_t, pos_integer}} |
-    {:message, Membrane.Message.t}
-
->>>>>>> 627d797e
 
   # Private API
 
