defmodule Membrane.Element.Manager.Common do

  use Membrane.Element.Manager.Log
  alias Membrane.Element.Manager.State
  use Membrane.Helper
  alias Membrane.PullBuffer
  alias Membrane.Element.Context
  alias Membrane.Event

  defmacro __using__(_) do
    quote location: :keep do
      use Membrane.Mixins.CallbackHandler
      alias Membrane.Element.Manager.{Action, Common, State}
      import Membrane.Element.Pad, only: [is_pad_name: 1]
      alias Membrane.Element.Context
      use Membrane.Helper

      def handle_action({:event, {pad_name, event}}, _cb, _params, state)
      when is_pad_name(pad_name) do
        Action.send_event(pad_name, event, state)
      end

      def handle_action({:message, message}, _cb, _params, state), do:
        Action.send_message(message, state)

      def handle_actions(actions, callback, handler_params, state), do:
        super(actions |> Membrane.Element.Manager.Common.join_buffers, callback,
          handler_params, state)

      def callback_handler_warn_error(message, reason, state) do
        use Membrane.Element.Manager.Log
        warn_error message, reason, state
      end
      def playback_warn_error(message, reason, state) do
        use Membrane.Element.Manager.Log
        warn_error message, reason, state
      end

      def handle_init(module, name, options) do
        with {:ok, state} <- State.new(module, name)
        do do_handle_init module, name, options, state
        end
      end

      defp do_handle_init(module, name, options, state) do
        use Membrane.Element.Manager.Log
        with {:ok, internal_state} <- module.handle_init(options)
        do {:ok, %State{state | internal_state: internal_state}}
        else
          {:error, reason} -> warn_error """
              Module #{inspect module} handle_init callback returned an error
              """, {:handle_init, module, reason}, state
          other -> warn_error """
              Module #{inspect module} handle_init callback returned invalid result:
              #{inspect other} instead of {:ok, state} or {:error, reason}
            """, {:invalid_callback_result, :handle_init, other}, state
        end
      end

      def handle_message(message, state) do
        use Membrane.Element.Manager.Log
        exec_and_handle_callback(:handle_other, [message], state)
          |> or_warn_error("Error while handling message", state)
      end

      def handle_message_bus(message_bus, state), do:
        {:ok, %{state | message_bus: message_bus}}

      def handle_demand_in(demand_in, pad_name, state) do #TODO: move out of using
        {:ok, state} = state |>
          State.set_pad_data(:source, pad_name, [:options, :other_demand_in], demand_in)
      end

      def handle_playback_state(:prepared, :playing, state) do
        with \
          {:ok, state} <- exec_and_handle_callback(:handle_play, [], state),
          do: {:ok, state}
      end

      def handle_playback_state(:prepared, :stopped, state), do:
        exec_and_handle_callback :handle_stop, [], state

      def handle_playback_state(ps, :prepared, state) when ps in [:stopped, :playing], do:
        exec_and_handle_callback :handle_prepare, [ps], state

      def get_pad_full_name(pad_name, state) do
        state |> State.resolve_pad_full_name(pad_name)
      end

      def handle_link(pad_name, pid, other_name, props, state) do
        state |> State.link_pad(pad_name, fn %{direction: dir, mode: mode} = data -> data
            |> Map.merge(case dir do
                :source -> %{}
                :sink -> %{sticky_messages: []}
              end)
            |> Map.merge(case {dir, mode} do
                {:sink, :pull} ->
                  :ok = pid |> GenServer.call({:membrane_demand_in, [data.options.demand_in, other_name]})
                  pb = PullBuffer.new(state.name, {pid, other_name}, pad_name, data.options.demand_in, props[:pull_buffer] || %{})
                  {:ok, pb} = pb |> PullBuffer.fill
                  %{buffer: pb, self_demand: 0}
                {:source, :pull} -> %{demand: 0}
                {_, :push} -> %{}
              end)
            |> Map.merge(%{name: pad_name, pid: pid, other_name: other_name})
          end)
      end

      def handle_linking_finished(state) do
        with {:ok, state} <- state.pads.dynamic_currently_linking
          |> Helper.Enum.reduce_with(state, fn name, st ->
            {:ok, direction} = st |> State.get_pad_data(:any, name, :direction)
            context = %Context.PadAdded{direction: direction}
            handle_pad_added name, context, st
          end)
        do
          static_unlinked = state.pads.info
            |> Map.values
            |> Enum.filter(& !&1.is_dynamic)
            |> Enum.map(& &1.name)
          if(static_unlinked |> Enum.empty? |> Kernel.!) do
            warn """
            Some static pads remained unlinked: #{inspect static_unlinked}
            """, state
          end
          {:ok, state |> State.clear_currently_linking}
        end
      end

      def handle_unlink(pad_name, state) do
        with \
<<<<<<< HEAD
          {:ok, caps} <- state |> State.get_pad_data(:any, pad_name, :caps),
          {:ok, direction} <- state |> State.get_pad_data(:any, pad_name, :direction),
          context <- %Context.PadRemoved{direction: direction, caps: caps},
          {:ok, state} <- exec_and_handle_callback(:handle_pad_removed, [pad_name, context], state),
          {:ok, state} <- (state |> State.remove_pad_data(:any, pad_name))
        do
          {:ok, state}
        end
=======
          {:ok, state} <- state |> State.get_pad_data(:sink, pad_name) |> (case do
              {:ok, %{eos: false}} ->
                Common.do_handle_event pad_name, %{Event.eos | payload: :auto_eos, mode: :async}, state
              _ -> {:ok, state}
            end),
          {:ok, state} <- exec_and_handle_callback(:handle_pad_removed, [pad_name], state),
          {:ok, state} <- state |> State.remove_pad_data(:any, pad_name),
        do: {:ok, state}
>>>>>>> de06adc8
      end

      def unlink(%State{playback_state: :stopped} = state) do
        state
          |> State.get_pads_data
          |> Helper.Enum.each_with(fn {_name, %{pid: pid, other_name: other_name}}
            -> GenServer.call pid, {:membrane_handle_unlink, other_name} end)
      end
      def unlink(state) do
        use Membrane.Element.Manager.Log
        warn_error """
        Tried to unlink Element.Manager that is not stopped
        """, {:unlink, :cannot_unlink_non_stopped_element}, state
      end

      def handle_shutdown(%State{module: module, internal_state: internal_state} = state) do
        module.handle_shutdown(internal_state)
      end

    end
  end


  def available_actions, do: [
      "{:event, {pad_name, event}}",
      "{:message, message}",
    ]

  def handle_caps(:pull, pad_name, caps, state) do
    cond do
      state |> State.get_pad_data!(:sink, pad_name, :buffer) |> PullBuffer.empty?
        -> do_handle_caps pad_name, caps, state
      true -> state |> State.update_pad_data(
        :sink, pad_name, :buffer, & &1 |> PullBuffer.store(:caps, caps))
    end
  end

  def handle_caps(:push, pad_name, caps, state), do:
    do_handle_caps(pad_name, caps, state)

  def do_handle_caps(pad_name, caps, %State{module: module} = state) do
    %{accepted_caps: accepted_caps, caps: old_caps} =
      state |> State.get_pad_data!(:sink, pad_name)
    context = %Context.Caps{old_caps: old_caps}
    with \
      :ok <- (if accepted_caps == :any || caps in accepted_caps do :ok else :invalid_caps end),
      {:ok, state} <- module.manager_module.exec_and_handle_callback(
        :handle_caps, %{caps: caps}, [pad_name, caps, context], state)
    do
      state |> State.set_pad_data(:sink, pad_name, :caps, caps)
    else
      :invalid_caps ->
        warn_error """
        Received caps: #{inspect caps} that are not specified in known_sink_pads
        for pad #{inspect pad_name}. Acceptable caps are:
        #{accepted_caps |> Enum.map(&inspect/1) |> Enum.join(", ")}
        """, :invalid_caps, state
      {:error, reason} -> warn_error "Error while handling caps", reason, state
    end
  end

  def handle_event(:pull, :sink, pad_name, event, state) do
    cond do
      event.mode == :sync &&
      state |> State.get_pad_data!(:sink, pad_name, :buffer) |> PullBuffer.empty?
        -> do_handle_event pad_name, event, state
      true -> state |> State.update_pad_data(
        :sink, pad_name, :buffer, & &1 |> PullBuffer.store(:event, event))
    end
  end

  def handle_event(_mode, _dir, pad_name, event, state), do:
    do_handle_event(pad_name, event, state)

  def do_handle_event(pad_name, event, state) do
    with \
      {{:ok, :handle}, state} <- parse_event(pad_name, event, state),
      {:ok, state} <- exec_event_handler(pad_name, event, state)
    do
      {:ok, state}
    else
      {{:ok, :ignore}, state} ->
        debug "ignoring event #{inspect event}", state
        {:ok, state}
      {:error, reason} ->
        warn_error "Error while handling event", {:handle_event, reason}, state
    end
  end

  def parse_event(pad_name, %Event{type: :sos}, state) do
    with %{direction: :sink, sos: false} <- state |> State.get_pad_data!(:any, pad_name)
    do
      {:ok, state} = state |> State.set_pad_data(:sink, pad_name, :sos, true)
      {{:ok, :handle}, state}
    else
      %{direction: :source} -> {:error, {:received_sos_through_source, pad_name}}
      %{sos: true} -> {:error, {:sos_already_received, pad_name}}
    end
  end
  def parse_event(pad_name, %Event{type: :eos}, state) do
    with %{direction: :sink, sos: true, eos: false} <- state |> State.get_pad_data!(:any, pad_name)
    do
      {:ok, state} = state |> State.set_pad_data(:sink, pad_name, :eos, true)
      {{:ok, :handle}, state}
    else
      %{direction: :source} -> {:error, {:received_eos_through_source, pad_name}}
      %{eos: true} -> {:error, {:eos_already_received, pad_name}}
      %{sos: false} -> {{:ok, :ignore}, state}
    end
  end
  #FIXME: solve it using pipeline messages, not events
  def parse_event(_pad_name, %Event{type: :dump_state}, state) do
    IO.puts """
    state dump for #{inspect state.name} at #{inspect self()}
    state:
    #{inspect state}
    info:
    #{inspect :erlang.process_info self()}
    """
    {{:ok, :handle}, state}
  end
  def parse_event(_pad_name, _event, state), do: {{:ok, :handle}, state}

  def exec_event_handler(pad_name, event, %State{module: module} = state) do
    %{direction: dir, caps: caps} = state |> State.get_pad_data!(:any, pad_name)
    context = %Context.Event{caps: caps}
    module.manager_module.exec_and_handle_callback(
      :handle_event, %{direction: dir, event: event}, [pad_name, event, context], state)
  end

  def handle_pullbuffer_output(pad_name, {:event, e}, state), do:
    do_handle_event(pad_name, e, state)
  def handle_pullbuffer_output(pad_name, {:caps, c}, state), do:
    do_handle_caps(pad_name, c, state)

  def join_buffers(actions) do
    actions
      |> Helper.Enum.chunk_by(
        fn
          {:buffer, {pad, _}}, {:buffer, {pad2, _}} when pad == pad2 -> true
          _, _ -> false
        end,
        fn
          [{:buffer, {pad, _}}|_] = buffers ->
            {:buffer, {pad, buffers |> Enum.map(fn {_, {_, b}} -> [b] end) |> List.flatten}}
          [other] -> other
        end
      )
  end

  def reduce_something1_results(inputs, state, f) do
    use Membrane.Mixins.Log
    with {{:ok, actions}, state} <- inputs
      |> Membrane.Helper.Enum.map_reduce_with(state,
        fn i, st -> f.(i, st) ~> (
            {:ok, state} -> {{:ok, []}, state}
            {{:ok, actions}, _state} = ok when is_list actions -> ok
            {{:error, reason}, state} -> {{:error, {:internal, reason}}, state}
            other -> {:error, {:other, other}}
        ) end)
    do {{:ok, actions |> List.flatten}, state}
    else
      {{:error, {:internal, reason}}, st} -> {{:error, reason}, st}
      {{:error, {:other, other}}, _st} ->
        warn "Reducing results: invalid callback return: #{inspect other}"
        other
    end
  end

  def fill_sink_pull_buffers(state) do
    state
      |> State.get_pads_data(:sink)
      |> Enum.filter(fn {_, %{mode: mode}} -> mode == :pull end)
      |> Helper.Enum.reduce_with(state, fn {pad_name, _pad_data}, st ->
        State.update_pad_data st, :sink, pad_name, :buffer, &PullBuffer.fill/1
      end)
      |> or_warn_error("Unable to fill sink pull buffers", state)
  end

  def handle_pad_added(args, %State{module: module} = state), do:
    module.manager_module.exec_and_handle_callback(:handle_pad_added, args, state)

end<|MERGE_RESOLUTION|>--- conflicted
+++ resolved
@@ -129,7 +129,11 @@
 
       def handle_unlink(pad_name, state) do
         with \
-<<<<<<< HEAD
+          {:ok, state} <- state |> State.get_pad_data(:sink, pad_name) |> (case do
+              {:ok, %{eos: false}} ->
+                Common.do_handle_event pad_name, %{Event.eos | payload: :auto_eos, mode: :async}, state
+              _ -> {:ok, state}
+            end),
           {:ok, caps} <- state |> State.get_pad_data(:any, pad_name, :caps),
           {:ok, direction} <- state |> State.get_pad_data(:any, pad_name, :direction),
           context <- %Context.PadRemoved{direction: direction, caps: caps},
@@ -138,16 +142,6 @@
         do
           {:ok, state}
         end
-=======
-          {:ok, state} <- state |> State.get_pad_data(:sink, pad_name) |> (case do
-              {:ok, %{eos: false}} ->
-                Common.do_handle_event pad_name, %{Event.eos | payload: :auto_eos, mode: :async}, state
-              _ -> {:ok, state}
-            end),
-          {:ok, state} <- exec_and_handle_callback(:handle_pad_removed, [pad_name], state),
-          {:ok, state} <- state |> State.remove_pad_data(:any, pad_name),
-        do: {:ok, state}
->>>>>>> de06adc8
       end
 
       def unlink(%State{playback_state: :stopped} = state) do
@@ -247,6 +241,7 @@
       %{sos: true} -> {:error, {:sos_already_received, pad_name}}
     end
   end
+
   def parse_event(pad_name, %Event{type: :eos}, state) do
     with %{direction: :sink, sos: true, eos: false} <- state |> State.get_pad_data!(:any, pad_name)
     do
@@ -317,6 +312,7 @@
     end
   end
 
+
   def fill_sink_pull_buffers(state) do
     state
       |> State.get_pads_data(:sink)
